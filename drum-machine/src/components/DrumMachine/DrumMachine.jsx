--- conflicted
+++ resolved
@@ -1,4 +1,3 @@
-<<<<<<< HEAD
 import React, { useState, useEffect, useRef } from "react";
 import PatternTimeline from "../PatternTimeline/PatternTimeline";
 import DrumScheduler from "../DrumScheduler/DrumScheduler";
@@ -15,21 +14,6 @@
   onAddTrack, // track management handlers
   onRemoveTrack,
   onUpdateTrackSound,
-=======
-import React, { useState, useEffect, useRef } from 'react';
-import PatternTimeline from '../PatternTimeline/PatternTimeline';
-import TransportControls from '../TransportControls/TransportControls';
-import DrumScheduler from '../DrumScheduler/DrumScheduler';
-
-function DrumMachine({ 
-  roomId, 
-  userCount, 
-  initialPattern, 
-  initialBpm, 
-  onPatternChange, 
-  onBpmChange, 
-  onTransportCommand 
->>>>>>> 1c3210c6
 }) {
   // Local pattern state (synced with server via props)
   const [pattern, setPattern] = useState(initialPattern);
@@ -79,26 +63,20 @@
     if (schedulerRef.current) {
       schedulerRef.current.setPattern(pattern);
       schedulerRef.current.setBpm(bpm);
-<<<<<<< HEAD
       // Update scheduler with current tracks
       schedulerRef.current.setTracks(tracks);
-=======
->>>>>>> 1c3210c6
     }
   }, [pattern, bpm]);
 
   // Handle pattern changes (update local state and notify parent)
   const handlePatternChange = (change) => {
-<<<<<<< HEAD
     // Check if track still exists (in case it was removed)
     const trackExists = tracks.some((track) => track.id === change.trackId);
     if (!trackExists) {
       console.warn("Pattern change for non-existent track:", change.trackId);
       return;
     }
-
-=======
->>>>>>> 1c3210c6
+    
     // Update local state immediately for responsive UI
     setPattern((prevPattern) => {
       const newPattern = { ...prevPattern };
@@ -232,7 +210,6 @@
             currentTick={currentTick}
             isPlaying={isPlaying}
             snapToGrid={snapToGrid}
-<<<<<<< HEAD
             tracks={tracks}
             onPatternChange={handlePatternChange}
             onBpmChange={changeBpm}
@@ -244,11 +221,6 @@
             onPlay={handlePlay}
             onPause={handlePause}
             onStop={handleStop}
-=======
-            onPatternChange={handlePatternChange}
-            onBpmChange={changeBpm}
-            onSnapToggle={setSnapToGrid}
->>>>>>> 1c3210c6
             TICKS_PER_BEAT={TICKS_PER_BEAT}
             BEATS_PER_LOOP={BEATS_PER_LOOP}
             PIXELS_PER_TICK={0.1}
@@ -265,7 +237,6 @@
             </div>
             <div className="card-body">
               <small className="text-muted">
-<<<<<<< HEAD
                 <strong>Tracks:</strong> {tracks.map((t) => t.name).join(", ")}
                 <br />
                 <strong>Active Notes:</strong>{" "}
@@ -277,9 +248,6 @@
                       }: ${pattern[trackId]?.length || 0}`
                   )
                   .join(", ")}
-=======
-                <strong>Pattern:</strong> {JSON.stringify(pattern, null, 2)}
->>>>>>> 1c3210c6
                 <br />
                 <strong>Playback:</strong> Playing: {isPlaying ? "Yes" : "No"},
                 Tick: {currentTick}
