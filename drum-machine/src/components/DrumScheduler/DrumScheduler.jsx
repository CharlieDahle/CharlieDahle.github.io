--- conflicted
+++ resolved
@@ -24,22 +24,10 @@
     // Audio buffers for loaded sounds
     this.audioBuffers = {};
     this.soundsLoaded = false;
-<<<<<<< HEAD
 
     // NEW: Dynamic track to sound mapping (replaces hardcoded trackSounds)
     this.trackSounds = {};
 
-=======
-    
-    // Simple track to sound mapping
-    this.trackSounds = {
-      'kick': null,
-      'snare': null, 
-      'hihat': null,
-      'openhat': null
-    };
-    
->>>>>>> 1c3210c6
     // RAF handle for cleanup
     this.schedulerRAF = null;
   }
@@ -54,24 +42,14 @@
       if (this.audioContext.state === "suspended") {
         await this.audioContext.resume();
       }
-<<<<<<< HEAD
 
       console.log("DrumScheduler: Audio context initialized");
 
-=======
-      
-      console.log('DrumScheduler: Audio context initialized');
-      
-      // Load drum sounds
-      await this.loadSounds();
-      
->>>>>>> 1c3210c6
       return true;
     }
     return true;
   }
 
-<<<<<<< HEAD
   // Set tracks and load their sounds
   async setTracks(tracks) {
     console.log("DrumScheduler: Setting tracks", tracks);
@@ -100,31 +78,6 @@
           }
         } catch (error) {
           console.error(`Failed to load sound for track ${track.name}:`, error);
-=======
-  // Load drum sounds from JSON and audio files
-  async loadSounds() {
-    try {
-      // Import the JSON file
-      const soundLibrary = await import('../../assets/data/drum-sounds.json');
-      
-      console.log('DrumScheduler: Loading sounds...');
-      
-      // Pick default sounds for each track (first sound from each category for now)
-      const defaultSounds = {
-        'kick': soundLibrary.kicks?.[0]?.file,
-        'snare': soundLibrary.snares?.[0]?.file,
-        'hihat': soundLibrary.hihats?.[0]?.file,
-        'openhat': soundLibrary.cymbals?.[0]?.file
-      };
-      
-      // Load audio files for default sounds
-      for (const [trackId, soundFile] of Object.entries(defaultSounds)) {
-        if (soundFile) {
-          console.log(`Loading ${trackId}: ${soundFile}`);
-          const audioBuffer = await this.loadAudioFile(soundFile);
-          this.audioBuffers[soundFile] = audioBuffer;
-          this.trackSounds[trackId] = soundFile;
->>>>>>> 1c3210c6
         }
       }
       
@@ -135,11 +88,8 @@
       console.error('DrumScheduler: Failed to load sounds:', error);
       this.soundsLoaded = false;
     }
-<<<<<<< HEAD
-
+  
     console.log("DrumScheduler: Track sounds mapped:", this.trackSounds);
-=======
->>>>>>> 1c3210c6
   }
 
   // Load individual audio file into AudioBuffer
@@ -256,15 +206,8 @@
 
   // Schedule any notes that should play at this tick
   scheduleNotesAtTick(tick, when) {
-<<<<<<< HEAD
     // Check each track in the pattern
     Object.keys(this.pattern).forEach((trackId) => {
-=======
-    if (!this.soundsLoaded) return;
-
-    // Check each track and play if there's a note at this tick
-    Object.keys(this.pattern).forEach(trackId => {
->>>>>>> 1c3210c6
       if (this.pattern[trackId]?.includes(tick)) {
         const soundFile = this.trackSounds[trackId];
         if (soundFile) {
@@ -289,12 +232,8 @@
     return {
       isPlaying: this.isPlaying,
       currentTick: this.currentTick,
-<<<<<<< HEAD
       bpm: this.bpm,
       trackSounds: this.trackSounds,
-=======
-      bpm: this.bpm
->>>>>>> 1c3210c6
     };
   }
 
